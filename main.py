import networkx as nx
<<<<<<< HEAD
import timeit
from networkx.algorithms import centrality
from networkx.algorithms.shortest_paths.weighted import negative_edge_cycle
from networkx.classes.function import subgraph
from networkx.generators import directed
import numpy as np
import scipy
import sys

def load_graph(filename : str):
=======
import extended_networkx as ex


def load_graph(filename: str = "out_graph.gml"):
>>>>>>> b5860f7d
    return nx.read_gml(filename)


def compute_capitalization(G):
    """
    Adds the 'capitalization' attribute to every node, which is the sum of the incoming edges weighs.
    """
    for node in G.nodes():
        capitalization = 0
        for edge in G.in_edges(node):
            capitalization += G.get_edge_data(*edge)["weight"]
        G.nodes[node]["capitalization"] = capitalization


def closeness_centrality(G):
<<<<<<< HEAD
    pass # Networkx does not have approximate algorithm

def random_subgraph(G, n_nodes):
    # Returns a random subgraph of G with n_nodes nodes and no negative cycles

    sub_graph = subgraph(G, list(np.random.choice(list(G.nodes), n_nodes, replace=False)))
    while negative_edge_cycle(nx.Graph(sub_graph)):
        sub_graph = subgraph(G, list(np.random.choice(list(G.nodes), n_nodes, replace=False)))
    return sub_graph


def random_graph(n, p):
    
    #Returns a $G_{n,p}$ random graph, also known as an Erdős-Rényi graph or
    #a binomial graph.
    G = nx.fast_gnp_random_graph(n, p, directed=True)
    return G

#TODO: Associate the label of each node (instead of an int) with its cc
def closeness_centrality_matrix(G):
    A = nx.adjacency_matrix(G).tolil() #matrix converted into list of lists
    D = scipy.sparse.csgraph.floyd_warshall(A, directed=False, unweighted=False)

    n = D.shape[0]
    centralities = {}
    for r in range(0, n):
    
        cc = 0.0
    
        possible_paths = list(enumerate(D[r, :]))
        shortest_paths = dict(filter( \
            lambda x: not x[1] == np.inf, possible_paths))
    
        total = sum(shortest_paths.values())
        n_shortest_paths = len(shortest_paths) - 1.0
        if total > 0.0 and n > 1:
            s = n_shortest_paths / (n - 1)
            cc = (n_shortest_paths / total) * s
        centralities[r] = cc
    return centralities
=======
    pass  # Networkx does not have approximate algorithm
>>>>>>> b5860f7d

def clustering_coefficient(G):
    return nx.clustering(G, weight="weight")

def main():
    print("Loading graph")
<<<<<<< HEAD
    G = load_graph(sys.argv[1])
    capitalization_attribute(G)
    print("Graph loaded:\n", G)
    k = 20

    print("-----------------------------------------------")
    print(f"Top {k} nodes with highest capitalization: {max_k_capitalization(G, k)}")
    print("-----------------------------------------------")

    b_centralities = betweenness_centrality(G, percentage=0.02)
    print(sorted(b_centralities.items(), key=lambda t: t[1], reverse=True)[:k])

    print("-----------------------------------------------")
    print("Clustering coefficient")
    print("-----------------------------------------------")
    clustering_coeff = clustering_coefficient(G)
    print(sorted(clustering_coeff.items(), key=lambda t: t[1], reverse=True)[:k])
    print("-----------------------------------------------")

    
    print("CLOSENESS MATRIX")
    start = timeit.default_timer()
    print(closeness_centrality_matrix(random_subgraph(G, int(0.1*G.number_of_nodes()))))
    end = timeit.default_timer()
    print(f"Time elapsed: {end - start}")
    
=======
    G = load_graph()
    compute_capitalization(G)
    print("Graph loaded:\n", G)
    k = 20
    print(f"Top {k} nodes with highest capitalization: {ex.max_k_nodes(G, k, 'capitalization')}")
    b_centralities = ex.betweenness_centrality_percent(G, percentage=0.02)
    print(sorted(b_centralities.items(), key=lambda t: t[1], reverse=True)[:20])
    # clustering_coeff = clustering_coefficient(G)
    # print(sorted(clustering_coeff.items(), key=lambda t: t[1], reverse=True)[:20])

>>>>>>> b5860f7d

if __name__ == "__main__":
    main()<|MERGE_RESOLUTION|>--- conflicted
+++ resolved
@@ -1,21 +1,11 @@
 import networkx as nx
-<<<<<<< HEAD
-import timeit
-from networkx.algorithms import centrality
-from networkx.algorithms.shortest_paths.weighted import negative_edge_cycle
-from networkx.classes.function import subgraph
-from networkx.generators import directed
+import extended_networkx as ex
+import sys
 import numpy as np
 import scipy
-import sys
-
-def load_graph(filename : str):
-=======
-import extended_networkx as ex
 
 
 def load_graph(filename: str = "out_graph.gml"):
->>>>>>> b5860f7d
     return nx.read_gml(filename)
 
 
@@ -31,40 +21,40 @@
 
 
 def closeness_centrality(G):
-<<<<<<< HEAD
-    pass # Networkx does not have approximate algorithm
+    pass  # Networkx does not have approximate algorithm
+
 
 def random_subgraph(G, n_nodes):
     # Returns a random subgraph of G with n_nodes nodes and no negative cycles
 
-    sub_graph = subgraph(G, list(np.random.choice(list(G.nodes), n_nodes, replace=False)))
-    while negative_edge_cycle(nx.Graph(sub_graph)):
-        sub_graph = subgraph(G, list(np.random.choice(list(G.nodes), n_nodes, replace=False)))
+    sub_graph = nx.subgraph(G, list(np.random.choice(list(G.nodes), n_nodes, replace=False)))
+    while nx.negative_edge_cycle(nx.Graph(sub_graph)):
+        sub_graph = nx.subgraph(G, list(np.random.choice(list(G.nodes), n_nodes, replace=False)))
     return sub_graph
 
 
 def random_graph(n, p):
-    
-    #Returns a $G_{n,p}$ random graph, also known as an Erdős-Rényi graph or
-    #a binomial graph.
+
+    # Returns a $G_{n,p}$ random graph, also known as an Erdős-Rényi graph or
+    # a binomial graph.
     G = nx.fast_gnp_random_graph(n, p, directed=True)
     return G
 
-#TODO: Associate the label of each node (instead of an int) with its cc
+
+# TODO: Associate the label of each node (instead of an int) with its cc
 def closeness_centrality_matrix(G):
-    A = nx.adjacency_matrix(G).tolil() #matrix converted into list of lists
+    A = nx.adjacency_matrix(G).tolil()  # matrix converted into list of lists
     D = scipy.sparse.csgraph.floyd_warshall(A, directed=False, unweighted=False)
 
     n = D.shape[0]
     centralities = {}
     for r in range(0, n):
-    
+
         cc = 0.0
-    
+
         possible_paths = list(enumerate(D[r, :]))
-        shortest_paths = dict(filter( \
-            lambda x: not x[1] == np.inf, possible_paths))
-    
+        shortest_paths = dict(filter(lambda x: not x[1] == np.inf, possible_paths))
+
         total = sum(shortest_paths.values())
         n_shortest_paths = len(shortest_paths) - 1.0
         if total > 0.0 and n > 1:
@@ -72,26 +62,24 @@
             cc = (n_shortest_paths / total) * s
         centralities[r] = cc
     return centralities
-=======
-    pass  # Networkx does not have approximate algorithm
->>>>>>> b5860f7d
+
 
 def clustering_coefficient(G):
     return nx.clustering(G, weight="weight")
 
+
 def main():
     print("Loading graph")
-<<<<<<< HEAD
     G = load_graph(sys.argv[1])
-    capitalization_attribute(G)
+    compute_capitalization(G)
     print("Graph loaded:\n", G)
     k = 20
 
     print("-----------------------------------------------")
-    print(f"Top {k} nodes with highest capitalization: {max_k_capitalization(G, k)}")
+    print(f"Top {k} nodes with highest capitalization: {ex.max_k_nodes(G, k, 'capitalization')}")
     print("-----------------------------------------------")
 
-    b_centralities = betweenness_centrality(G, percentage=0.02)
+    b_centralities = ex.betweenness_centrality_percent(G, percentage=0.02)
     print(sorted(b_centralities.items(), key=lambda t: t[1], reverse=True)[:k])
 
     print("-----------------------------------------------")
@@ -101,25 +89,10 @@
     print(sorted(clustering_coeff.items(), key=lambda t: t[1], reverse=True)[:k])
     print("-----------------------------------------------")
 
-    
-    print("CLOSENESS MATRIX")
-    start = timeit.default_timer()
-    print(closeness_centrality_matrix(random_subgraph(G, int(0.1*G.number_of_nodes()))))
-    end = timeit.default_timer()
-    print(f"Time elapsed: {end - start}")
-    
-=======
-    G = load_graph()
-    compute_capitalization(G)
-    print("Graph loaded:\n", G)
-    k = 20
-    print(f"Top {k} nodes with highest capitalization: {ex.max_k_nodes(G, k, 'capitalization')}")
-    b_centralities = ex.betweenness_centrality_percent(G, percentage=0.02)
-    print(sorted(b_centralities.items(), key=lambda t: t[1], reverse=True)[:20])
-    # clustering_coeff = clustering_coefficient(G)
-    # print(sorted(clustering_coeff.items(), key=lambda t: t[1], reverse=True)[:20])
+    print("Closensess centrality (matrix method)")
+    c_centralities = closeness_centrality_matrix(random_subgraph(G, int(0.1 * G.number_of_nodes())))
+    print(sorted(c_centralities.items(), key=lambda t: t[1], reverse=True)[:k])
 
->>>>>>> b5860f7d
 
 if __name__ == "__main__":
     main()